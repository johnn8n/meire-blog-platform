import React, { Suspense, lazy } from 'react';
import { BrowserRouter, Routes, Route } from 'react-router-dom';
import LoginEmail from '../pages/loginEmail/LoginEmail';

const Splash = lazy(() => import('../pages/splash/Splash'));
const Login = lazy(() => import('../pages/login/Login'));
const ProfileSetup = lazy(() => import('../pages/profileSetup/ProfileSetup'));
const Signup = lazy(() => import('../pages/loginEmail/Signup'));
const UserProfile = lazy(() => import('../pages/userProfile/UserProfile'));
const ProductsForSaleEdit = lazy(() =>
	import('../pages/userProfile/ProductsForSaleEdit')
);
const MyProfile = lazy(() => import('../pages/userProfile/MyProfile'));
const MyProfileEdit = lazy(() => import('../pages/userProfile/MyProfileEdit'));
const Followers = lazy(() => import('../pages/follow/Followers'));
const Followings = lazy(() => import('../pages/follow/Followings'));
const Product = lazy(() => import('../pages/product/Product'));
const Homefeed = lazy(() => import('../pages/homeFeed/Homefeed'));
const WritePost = lazy(() => import('../pages/post/WritePost'));
const ViewPost = lazy(() => import('../pages/post/ViewPost'));
<<<<<<< HEAD
const Search = lazy(() => import('../pages/search/Search'));
=======
const EditPost = lazy(() => import('../pages/post/EditPost'));
const Search = lazy(() => import('../pages/search/Search'));
const ChatList = lazy(() => import('../pages/chat/ChatList'));
const Chat = lazy(() => import('../pages/chat/Chat'));
>>>>>>> e63b3880

const renderLoader = () => <span>로딩중...</span>;

export default function Router() {
	return (
		<BrowserRouter basename=''>
			<Suspense fallback={<Splash />}>
				<Routes>
					<Route path='/' element={<Login />} />
					<Route path='/loginEmail' element={<LoginEmail />} />
					<Route path='/signup' element={<Signup />} />
					<Route path='/profileSetup' element={<ProfileSetup />} />
					<Route path='/search' element={<Search />}></Route>
					<Route path='/userProfile' element={<UserProfile />}></Route>
					<Route
						path='/productsForSaleEdit'
						element={<ProductsForSaleEdit />}
					></Route>
					<Route path='/myProfile' element={<MyProfile />}></Route>
					<Route path='/MyProfileEdit' element={<MyProfileEdit />}></Route>
					<Route path='/followers' element={<Followers />}></Route>
					<Route path='/followings' element={<Followings />}></Route>
					<Route path='/Product' element={<Product />}></Route>
					<Route path='/Homefeed' element={<Homefeed />}></Route>
					<Route path='/writePost' element={<WritePost />}></Route>
					<Route path='/viewPost/:id' element={<ViewPost />}></Route>

					<Route path='/editPost' element={<EditPost />}></Route>

					<Route path='/search' element={<Search />}></Route>
					<Route path='/ChatList' element={<ChatList />}></Route>
					<Route path='/Chat' element={<Chat />}></Route>
					<Route path='/viewPost' element={<ViewPost />}></Route>
				</Routes>
			</Suspense>
		</BrowserRouter>
	);
}<|MERGE_RESOLUTION|>--- conflicted
+++ resolved
@@ -18,14 +18,10 @@
 const Homefeed = lazy(() => import('../pages/homeFeed/Homefeed'));
 const WritePost = lazy(() => import('../pages/post/WritePost'));
 const ViewPost = lazy(() => import('../pages/post/ViewPost'));
-<<<<<<< HEAD
-const Search = lazy(() => import('../pages/search/Search'));
-=======
 const EditPost = lazy(() => import('../pages/post/EditPost'));
 const Search = lazy(() => import('../pages/search/Search'));
 const ChatList = lazy(() => import('../pages/chat/ChatList'));
 const Chat = lazy(() => import('../pages/chat/Chat'));
->>>>>>> e63b3880
 
 const renderLoader = () => <span>로딩중...</span>;
 
@@ -38,7 +34,6 @@
 					<Route path='/loginEmail' element={<LoginEmail />} />
 					<Route path='/signup' element={<Signup />} />
 					<Route path='/profileSetup' element={<ProfileSetup />} />
-					<Route path='/search' element={<Search />}></Route>
 					<Route path='/userProfile' element={<UserProfile />}></Route>
 					<Route
 						path='/productsForSaleEdit'
