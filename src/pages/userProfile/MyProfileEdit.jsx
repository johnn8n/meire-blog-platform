import React, { useState, useEffect } from 'react';
import axios from 'axios';
import {
	WrapForm,
	InputStyle,
	Incorrect,
} from '../../components/form/form.style.jsx';
import { SaveButton } from '../../components/button/button.style.jsx';
import {
	WrapperProfileSetup,
	Upload,
	ProfileImage,
	ImageButton,
	FormElement,
	LabelStyle,
	ImageInput,
} from './myProfileEdit.style.jsx';
import { API_URL } from '../../api.js';
import profilePic from '../../assets/image/profilePic.png';
import profileImageUploadButton from '../../assets/image/profileImageUploadButton.png';
import { useLocation, useNavigate } from 'react-router-dom';
import {
	Backspace,
	NavbarWrap,
} from '../../components/navbar/navbar.style.jsx';
import {
	ToastClose,
	ToastContainer,
	ToastIcon,
	ToastMsg,
	ToastMsgBold,
} from '../../components/toast/toast.style';

export default function ProfileSetup() {
	const [userName, setUserName] = useState('');
	const [userId, setUserId] = useState('');
	const [intro, setIntro] = useState('');
	const [selectedImage, setSelectedImage] = useState('');
	const [idDuplication, setIdDuplication] = useState(false);
	const [notValidUserId, setNotValidUserId] = useState(false);
	const [disabled, setDisabled] = useState(true);
	const [showProfileEditToast, setShowProfileEditToast] = useState(false);
	const location = useLocation();
	const navigate = useNavigate();
	const url = API_URL;
	const token = localStorage.getItem('token');
	const profileId = location.state.profileId;
	const profileName = location.state.profileName;
	const profileIntro = location.state.profileIntro;
	const profileImg = location.state.profileImage;

	useEffect(() => {
		setSelectedImage(profileImg);
		setUserId(profileId);
		setUserName(profileName);
		setIntro(profileIntro);
		setDisabled(false);
	}, []);

	useEffect(() => {
		userId === profileId &&
		userName === profileName &&
		intro === profileIntro &&
		selectedImage === profileImg
			? setDisabled(false)
			: setDisabled(true);
	}, [userId]);

	// console.log(userName, !notValidUserId, !idDuplication);

	const handleImageInputChange = async (e) => {
		const allowedExtensionsRegex = /\.(jpg|gif|png|jpeg|bmp|tif|heic)$/i;
		const maxImageSize = 10 * 1024 * 1024;
		const formData = new FormData();
		const imageFile = e.target.files[0];
		formData.append('image', imageFile);

		if (imageFile) {
			if (imageFile.size > maxImageSize) {
				alert(
					'이미지 크기가 너무 큽니다.\n10MB보다 작은 이미지를 업로드 해 주세요!'
				);
				e.target.value = ''; // 파일 선택 창을 비웁니다.
				return;
			}

			const fileExtension = '.' + imageFile.name.split('.').pop().toLowerCase();
			if (!allowedExtensionsRegex.test(fileExtension)) {
				alert(
					'올바른 파일 확장자가 아닙니다!\n올바른 파일 확장자는 다음과 같습니다: .jpg, .gif, .png, .jpeg, .bmp, .tif, .heic'
				);
				e.target.value = ''; // 파일 선택 창을 비웁니다.
				return;
			}

			// 유효성 검사를 통과한 경우에만 이미지 업로드 처리를 진행합니다.
			const formData = new FormData();
			const reader = new FileReader();

			formData.append('image', imageFile);

			reader.onloadend = () => {
				setSelectedImage(reader.result);
			};

			if (imageFile) {
				reader.readAsDataURL(imageFile);
			}

			try {
				const response = await axios.post(
					'https://api.mandarin.weniv.co.kr/image/uploadfile/',
					formData
				);

				const imageUrl =
					'https://api.mandarin.weniv.co.kr/' + response.data.filename;

				setSelectedImage(imageUrl);
			} catch (error) {
				console.error(error.response.data);
			}
		} else {
			e.target.value = ''; // 파일 선택 창을 비웁니다.
		}
	};

	const validateUserId = async () => {
		if (!userId || /^[A-Za-z0-9._]+$/.test(userId)) {
			setNotValidUserId(false);

			const data = {
				user: {
					accountname: userId,
				},
			};

			try {
				const response = await axios.post(
					`${url}/user/accountnamevalid/`,
					data,
					{
						headers: {
							'Content-Type': 'application/json',
						},
					}
				);
				if (
					userId === profileId ||
					response.data.message === '사용 가능한 계정ID 입니다.'
				) {
					console.log(profileId);
					setIdDuplication(false);
					setDisabled(false);
				} else if (response.data.message === '이미 가입된 계정ID 입니다.') {
					setIdDuplication(true);
					setDisabled(true);
				} else {
					console.log('접근 불가');
				}
			} catch (error) {
				console.error('에러입니다.', error);
			}
		} else {
			setNotValidUserId(true);
			setIdDuplication(false);
			setDisabled(true);
		}
	};

	const profileEdit = async (e) => {
		e.preventDefault();
		const formData = new FormData();
		formData.append('image', selectedImage);

		const data = {
			user: {
				username: userName,
				accountname: userId,
				intro: intro,
				image: selectedImage,
			},
		};

		try {
			const response = await axios.put(`${url}/user/`, data, {
				headers: {
					Authorization: `Bearer ${token}`,
					'Content-Type': 'application/json',
				},
			});
			console.log(response.data);
			setShowProfileEditToast(true);
			setTimeout(() => {
				setShowProfileEditToast(false);
				navigate('/myprofile');
			}, 1000);
		} catch (error) {
			console.error('에러입니다.', error);
			console.log('오류 발생!');
		}
	};

	const ProfileEditToast = () => (
		<>
			{showProfileEditToast && (
				<ToastContainer>
					<ToastIcon>😆</ToastIcon>
					<ToastMsg>
						<ToastMsgBold>프로필</ToastMsgBold>이 수정되었습니다.
					</ToastMsg>
				</ToastContainer>
			)}
		</>
	);

	return (
		<>
			<NavbarWrap spaceBetween>
				<Backspace
					onClick={() => {
						navigate(-1);
					}}
				/>
				<SaveButton onClick={profileEdit} type='button' disabled={disabled}>
					저장
				</SaveButton>
			</NavbarWrap>
			<WrapperProfileSetup>
				<WrapForm>
					<Upload>
						<ImageInput
							type='file'
							accept='image/*'
							onChange={handleImageInputChange}
						/>
						<ProfileImage
							src={selectedImage || profileImg || profilePic}
							alt=''
						/>{' '}
						<ImageButton src={profileImageUploadButton} alt='' />
					</Upload>

					<FormElement>
						<LabelStyle htmlFor='user-name'>사용자 이름</LabelStyle>
						<InputStyle
							type='text'
							name=''
							placeholder='2~10자 이내여야 합니다.'
							value={userName}
							onChange={(e) => setUserName(e.target.value)}
						/>
					</FormElement>

					<FormElement>
						<LabelStyle htmlFor='user-id'>계정 ID</LabelStyle>
						<InputStyle
							type='text'
							id='user-id'
							value={userId}
							onChange={(e) => setUserId(e.target.value)}
							onBlur={validateUserId}
							placeholder='영문, 숫자, 특수문자(.),(_)만 사용 가능합니다.'
							pattern='^[A-Za-z0-9._]+$'
						/>
						{notValidUserId && (
							<Incorrect>
								*영문, 숫자, 밑줄 및 마침표만 사용할 수 있습니다.
							</Incorrect>
						)}
						{idDuplication && (
							<Incorrect>*이미 사용중인 계정 ID입니다.</Incorrect>
						)}
					</FormElement>

<<<<<<< HEAD
					<FormElement>
						<LabelStyle htmlFor='user-intro'>소개</LabelStyle>
						<InputStyle
							type='text'
							name=''
							placeholder='자신에 대해서 소개해 주세요!'
							value={intro}
							onChange={(e) => setIntro(e.target.value)}
						/>
					</FormElement>
				</WrapForm>
			</WrapperProfileSetup>
		</>
=======
				<FormElement>
					<LabelStyle htmlFor='user-id'>계정 ID</LabelStyle>
					<InputStyle
						type='text'
						id='user-id'
						value={userId}
						onChange={(e) => setUserId(e.target.value)}
						onBlur={validateUserId}
						placeholder='영문, 숫자, 특수문자(.),(_)만 사용 가능합니다.'
						pattern='^[A-Za-z0-9._]+$'
					/>
					{notValidUserId && (
						<Incorrect>
							*영문, 숫자, 밑줄 및 마침표만 사용할 수 있습니다.
						</Incorrect>
					)}
					{idDuplication && (
						<Incorrect>*이미 사용중인 계정 ID입니다.</Incorrect>
					)}
				</FormElement>

				<FormElement>
					<LabelStyle htmlFor='user-intro'>소개</LabelStyle>
					<InputStyle
						type='text'
						name=''
						placeholder='자신에 대해서 소개해 주세요!'
						value={intro}
						onChange={(e) => setIntro(e.target.value)}
					/>
				</FormElement>
			</WrapForm>
			<ProfileEditToast />
		</WrapperProfileSetup>
>>>>>>> ff352946
	);
}<|MERGE_RESOLUTION|>--- conflicted
+++ resolved
@@ -273,7 +273,6 @@
 						)}
 					</FormElement>
 
-<<<<<<< HEAD
 					<FormElement>
 						<LabelStyle htmlFor='user-intro'>소개</LabelStyle>
 						<InputStyle
@@ -285,43 +284,8 @@
 						/>
 					</FormElement>
 				</WrapForm>
+				<ProfileEditToast />
 			</WrapperProfileSetup>
 		</>
-=======
-				<FormElement>
-					<LabelStyle htmlFor='user-id'>계정 ID</LabelStyle>
-					<InputStyle
-						type='text'
-						id='user-id'
-						value={userId}
-						onChange={(e) => setUserId(e.target.value)}
-						onBlur={validateUserId}
-						placeholder='영문, 숫자, 특수문자(.),(_)만 사용 가능합니다.'
-						pattern='^[A-Za-z0-9._]+$'
-					/>
-					{notValidUserId && (
-						<Incorrect>
-							*영문, 숫자, 밑줄 및 마침표만 사용할 수 있습니다.
-						</Incorrect>
-					)}
-					{idDuplication && (
-						<Incorrect>*이미 사용중인 계정 ID입니다.</Incorrect>
-					)}
-				</FormElement>
-
-				<FormElement>
-					<LabelStyle htmlFor='user-intro'>소개</LabelStyle>
-					<InputStyle
-						type='text'
-						name=''
-						placeholder='자신에 대해서 소개해 주세요!'
-						value={intro}
-						onChange={(e) => setIntro(e.target.value)}
-					/>
-				</FormElement>
-			</WrapForm>
-			<ProfileEditToast />
-		</WrapperProfileSetup>
->>>>>>> ff352946
 	);
 }