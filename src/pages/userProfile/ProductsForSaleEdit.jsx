import React, { useEffect, useState } from 'react';
import { Backspace, NavbarWrap } from '../../components/navbar/navbar.style';
import { SaveButton } from '../../components/button/button.style';
import {
	BgBtnCover,
	BgBtnInputStyle,
	InputList,
	InputStyle,
	InputWrap,
	ProductContainer,
	Upload,
	UploadImage,
	UploadImageBtn,
} from '../product/product.style';
import { Incorrect, LabelStyle } from '../../components/form/form.style';
import UploadButton from '../../assets/image/profileImageUploadButton.png';
import { API_URL } from '../../api.js';
import axios from 'axios';
import { useLocation, useNavigate } from 'react-router';
import {
	ToastClose,
	ToastContainer,
	ToastIcon,
	ToastMsg,
	ToastMsgBold,
} from '../../components/toast/toast.style';

export default function ProductsForSaleEdit() {
	// 이미지 등록
	const [selectedImage, setSelectedImage] = useState('');
	// 상품명 입력
	const [productName, setProductName] = useState('');
	const [productNameError, setProductNameError] = useState('');
	// 가격 입력
	const [productPrice, setProductPrice] = useState('');
	// URL 입력
	const [salesLink, setSalesLink] = useState('');
	const [salesLinkError, setSalesLinkError] = useState('');

	// 전체 유효성 검사
	const [isFormValid, setIsFormValid] = useState(false);

	const [showToast, setShowToast] = useState(false);

	const location = useLocation();
	const navigate = useNavigate();
	const url = API_URL;
	const token = localStorage.getItem('token');
	const selectedProduct = location.state.selectedProduct;

	useEffect(() => {
		setSelectedImage(selectedProduct.itemImage);
		setProductPrice(
			selectedProduct.price.toLocaleString('ko-KR', {
				style: 'currency',
				currency: 'KRW',
			})
		);
		setProductName(selectedProduct.itemName);
		setSalesLink(selectedProduct.link);
	}, []);

	useEffect(() => {
		const isFormValid =
			selectedImage !== '' &&
			productNameError === '' &&
			productPrice !== '' &&
			salesLinkError === '';
		setIsFormValid(isFormValid);
	}, []);

	useEffect(() => {
		const isFormValid =
			selectedImage !== '' &&
			productNameError === '' &&
			productPrice !== '' &&
			salesLinkError === '';
		setIsFormValid(isFormValid);
	}, [selectedImage, productNameError, productPrice, salesLinkError]);

	const handleImageInputChange = async (e) => {
		const allowedExtensionsRegex = /\.(jpg|gif|png|jpeg|bmp|tif|heic)$/i;
		const maxImageSize = 10 * 1024 * 1024;
		const imageFile = e.target.files[0];

		if (imageFile) {
			if (imageFile.size > maxImageSize) {
				alert(
					'이미지 크기가 너무 큽니다. \n10MB보다 작은 이미지를 업로드 해주세요!'
				);
				e.target.value = '';
				return;
			}

			const fileExtension = '.' + imageFile.name.split('.').pop().toLowerCase();
			if (!allowedExtensionsRegex.test(fileExtension)) {
				alert(
					'올바른 파일 확장자가 아닙니다!\n올바른 파일 확장자는 다음과 같습니다: .jpg, .gif, .png, .jpeg, .bmp, .tif, .heic'
				);
				e.target.value = '';
				return;
			}

			const formData = new FormData();
			const reader = new FileReader();

			formData.append('image', imageFile);

			reader.onloadend = () => {
				setSelectedImage(reader.result);
			};

			if (imageFile) {
				reader.readAsDataURL(imageFile);
			}

			try {
				const res = await axios({
					method: 'POST',
					url: 'https://api.mandarin.weniv.co.kr/image/uploadfile/',
					data: formData,
					headers: {
						'Content-type': 'multipart/form-data',
					},
				});
				const imageUrl =
					'https://api.mandarin.weniv.co.kr/' + res.data.filename;
				setSelectedImage(imageUrl);
			} catch (error) {
				console.error(error);
			}
		} else {
			e.target.value = '';
		}
	};

	async function handleSaveButtonClick(e) {
		const productData = {
			product: {
				itemName: productName,
				price: parseInt(productPrice.replace(/[₩,]/g, '')),
				link: salesLink,
				itemImage: selectedImage,
			},
		};
		try {
			const res = await axios({
				method: 'PUT',
				url: `${url}/product/${selectedProduct.id}`,
				data: productData,
				headers: {
					Authorization: `Bearer ${token}`,
					'Content-type': 'application/json',
				},
			});
			console.log(res);
			setShowToast(true);
			setTimeout(() => {
<<<<<<< HEAD
<<<<<<< HEAD
				navigate('/myProfile');
			}, 1000);
=======
=======
>>>>>>> 2572ecd6
				navigate('/profile/myProfile');
			}, 3000);
>>>>>>> 2572ecd6a0991c6827d048e1b00be93b0eb74e6a
		} catch (error) {
			console.error(error.response);
		}
	}

	function handleProductNameChange(e) {
		const productNameValue = e.target.value;
		setProductName(productNameValue);

		if (productNameValue.length < 2 || productNameValue.length > 15) {
			setProductNameError('2 ~ 15자 사이로 입력해주세요.');
		} else {
			setProductNameError('');
		}
	}

	function handlePriceChange(e) {
		const productPriceValue = e.target.value;
		const numericPrice = parseInt(productPriceValue.replace(/[^0-9]+/g, ''));
		const convertedPrice = numericPrice.toLocaleString('ko-KR', {
			style: 'currency',
			currency: 'KRW',
		});

		if (isNaN(numericPrice)) {
			setProductPrice('');
		} else {
			setProductPrice(convertedPrice);
		}
	}

	function handleSalesLinkChange(e) {
		const salesLinkValue = e.target.value;
		setSalesLink(salesLinkValue);
		const urlPatterns =
			/^(http:\/\/www\.|https:\/\/www\.|http:\/\/|https:\/\/)([a-z0-9]+([\-\.]{1}[a-z0-9]+)*\.[a-z]{2,5}(:[0-9]{1,5})?(\/.*)?)$/i;

		if (!urlPatterns.test(salesLinkValue)) {
			setSalesLinkError('유효한 URL을 입력해주세요.');
		} else {
			setSalesLinkError('');
		}
	}

	const Toast = () => {
		const handleCloseToast = () => {
			setShowToast(false);
		};
		return (
			<>
				{showToast && (
					<ToastContainer id='toastRef'>
						<ToastIcon>😺</ToastIcon>
						<ToastMsg>
							<ToastMsgBold>상품</ToastMsgBold>이 등록되었습니다.
						</ToastMsg>
						<ToastClose onClick={handleCloseToast}>X</ToastClose>
					</ToastContainer>
				)}
			</>
		);
	};

	return (
		<>
			<NavbarWrap spaceBetween>
				<Backspace
					onClick={() => {
						navigate(-1);
					}}
				/>
				<SaveButton disabled={!isFormValid} onClick={handleSaveButtonClick}>
					저장
				</SaveButton>
				<Toast />
			</NavbarWrap>

			<ProductContainer>
				<Upload>
					<UploadImageBtn src={UploadButton} alt='업로드버튼' />
					<LabelStyle htmlFor='bg-btn'>이미지 등록</LabelStyle>
					<BgBtnInputStyle
						id='bg-btn'
						type='file'
						onChange={handleImageInputChange}
					/>
					<BgBtnCover>
						{selectedImage ? (
							<UploadImage src={selectedImage} />
						) : (
							<Incorrect>이미지를 등록해주세요</Incorrect>
						)}
					</BgBtnCover>
				</Upload>
				<InputWrap>
					<InputList>
						<LabelStyle htmlFor='product-name'>상품명</LabelStyle>
						<InputStyle
							id='product-name'
							type='text'
							placeholder='2 ~ 15자 이내여야 합니다.'
							value={productName}
							onChange={handleProductNameChange}
						/>
						{productNameError && <Incorrect>{productNameError}</Incorrect>}
					</InputList>
					<InputList>
						<LabelStyle htmlFor='product-price'>가격</LabelStyle>
						<InputStyle
							id='product-price'
							type='text'
							value={productPrice}
							placeholder='숫자만 입력 가능합니다.'
							onChange={handlePriceChange}
						/>
					</InputList>
					<InputList>
						<LabelStyle htmlFor='sales-link'>판매 링크</LabelStyle>
						<InputStyle
							id='sales-link'
							type='url'
							placeholder='URL을 입력해 주세요.'
							value={salesLink}
							onChange={handleSalesLinkChange}
						/>
						{salesLinkError && <Incorrect>{salesLinkError}</Incorrect>}
					</InputList>
				</InputWrap>
			</ProductContainer>
		</>
	);
}<|MERGE_RESOLUTION|>--- conflicted
+++ resolved
@@ -156,16 +156,8 @@
 			console.log(res);
 			setShowToast(true);
 			setTimeout(() => {
-<<<<<<< HEAD
-<<<<<<< HEAD
-				navigate('/myProfile');
-			}, 1000);
-=======
-=======
->>>>>>> 2572ecd6
 				navigate('/profile/myProfile');
 			}, 3000);
->>>>>>> 2572ecd6a0991c6827d048e1b00be93b0eb74e6a
 		} catch (error) {
 			console.error(error.response);
 		}
