import React, { useEffect, useState } from 'react';
import { Backspace, NavbarWrap } from '../../components/navbar/navbar.style';
import {
	BgBtnCover,
	BgBtnInputStyle,
	InputList,
	InputStyle,
	InputWrap,
	ProductContainer,
	Upload,
	UploadImage,
	UploadImageBtn,
} from './product.style';
import { Incorrect, LabelStyle } from '../../components/form/form.style';
import UploadButton from '../../assets/image/profileImageUploadButton.png';
import { SaveButton } from '../../components/button/button.style';
import axios from 'axios';
import { useNavigate } from 'react-router';
import {
	ToastClose,
	ToastContainer,
	ToastIcon,
	ToastMsg,
	ToastMsgBold,
} from '../../components/toast/toast.style';

export default function Product() {
	// 이미지 등록
	const [selectedImage, setSelectedImage] = useState('');
	// 상품명 입력
	const [productName, setProductName] = useState('');
	const [productNameError, setProductNameError] = useState('');
	// 가격 입력
	const [productPrice, setProductPrice] = useState('');
	// URL 입력
	const [salesLink, setSalesLink] = useState('');
	const [salesLinkError, setSalesLinkError] = useState('');

	// 전체 유효성 검사
	const [isFormValid, setIsFormValid] = useState(false);
	const token = localStorage.getItem('token');

	const [showToast, setShowToast] = useState(false);
	const navigate = useNavigate();

	useEffect(() => {
		const isFormValid =
			selectedImage !== '' &&
			productNameError === '' &&
			productPrice !== '' &&
			salesLinkError === '';
		setIsFormValid(isFormValid);
	}, [selectedImage, productNameError, productPrice, salesLinkError]);

	const handleImageInputChange = async (e) => {
		const allowedExtensionsRegex = /\.(jpg|gif|png|jpeg|bmp|tif|heic)$/i;
		const maxImageSize = 10 * 1024 * 1024;
		const imageFile = e.target.files[0];

		if (imageFile) {
			if (imageFile.size > maxImageSize) {
				alert(
					'이미지 크기가 너무 큽니다. \n10MB보다 작은 이미지를 업로드 해주세요!'
				);
				e.target.value = '';
				return;
			}
			const fileExtension = '.' + imageFile.name.split('.').pop().toLowerCase();
			if (!allowedExtensionsRegex.test(fileExtension)) {
				alert(
					'올바른 파일 확장자가 아닙니다!\n올바른 파일 확장자는 다음과 같습니다: .jpg, .gif, .png, .jpeg, .bmp, .tif, .heic'
				);
				e.target.value = '';
				return;
			}

			const formData = new FormData();
			const reader = new FileReader();

			formData.append('image', imageFile);

			reader.onloadend = () => {
				setSelectedImage(reader.result);
			};

			if (imageFile) {
				reader.readAsDataURL(imageFile);
			}
			try {
				const res = await axios({
					method: 'POST',
					url: 'https://api.mandarin.weniv.co.kr/image/uploadfile/',
					data: formData,
					headers: {
						'Content-type': 'multipart/form-data',
					},
				});
				const imageUrl =
					'https://api.mandarin.weniv.co.kr/' + res.data.filename;
				setSelectedImage(imageUrl);
			} catch (error) {
				console.error(error);
			}
		} else {
			e.target.value = '';
		}
	};

	async function handleSaveButtonClick(e) {
		const productData = {
			product: {
				itemName: productName,
				price: parseInt(productPrice.replace(/[₩,]/g, '')),
				link: salesLink,
				itemImage: selectedImage,
			},
		};
		try {
			const res = await axios({
				method: 'POST',
				url: 'https://api.mandarin.weniv.co.kr/product',
				data: productData,
				headers: {
					Authorization: `Bearer ${token}`,
					'Content-type': 'application/json',
				},
			});
			setShowToast(true);
			setTimeout(() => {
<<<<<<< HEAD
				navigate('/myProfile');
			}, 1000);
=======
				navigate('../../profile/myProfile');
			}, 3000);
>>>>>>> e736d545
		} catch (error) {
			console.error(error.response);
		}
	}

	function handleProductNameChange(e) {
		const productNameValue = e.target.value;
		setProductName(productNameValue);

		if (productNameValue.length < 2 || productNameValue.length > 15) {
			setProductNameError('2 ~ 15자 사이로 입력해주세요.');
		} else {
			setProductNameError('');
		}
	}

	function handlePriceChange(e) {
		const productPriceValue = e.target.value;
		const numericPrice = parseInt(productPriceValue.replace(/[^0-9]+/g, ''));
		const convertedPrice = numericPrice.toLocaleString('ko-KR', {
			style: 'currency',
			currency: 'KRW',
		});

		if (isNaN(numericPrice)) {
			setProductPrice('');
		} else {
			setProductPrice(convertedPrice);
		}
	}

	function handleSalesLinkChange(e) {
		const salesLinkValue = e.target.value;
		setSalesLink(salesLinkValue);
		const urlPatterns =
			/^(http:\/\/www\.|https:\/\/www\.|http:\/\/|https:\/\/)([a-z0-9]+([\-\.]{1}[a-z0-9]+)*\.[a-z]{2,5}(:[0-9]{1,5})?(\/.*)?)$/i;

		if (!urlPatterns.test(salesLinkValue)) {
			setSalesLinkError('유효한 URL을 입력해주세요.');
		} else {
			setSalesLinkError('');
		}
	}

	const Toast = () => {
		const handleCloseToast = () => {
			setShowToast(false);
		};
		return (
			<>
				{showToast && (
					<ToastContainer>
						<ToastIcon>😺</ToastIcon>
						<ToastMsg>
							<ToastMsgBold>상품</ToastMsgBold>이 등록되었습니다.
						</ToastMsg>
						<ToastClose onClick={handleCloseToast}>X</ToastClose>
					</ToastContainer>
				)}
			</>
		);
	};

	return (
		<>
			<NavbarWrap spaceBetween>
				<Backspace
					onClick={() => {
						navigate(-1);
					}}
				/>
				<SaveButton disabled={!isFormValid} onClick={handleSaveButtonClick}>
					저장
				</SaveButton>
				<Toast />
			</NavbarWrap>

			<ProductContainer>
				<Upload>
					<UploadImageBtn src={UploadButton} alt='업로드버튼' />
					<LabelStyle htmlFor='bg-btn'>이미지 등록</LabelStyle>
					<BgBtnInputStyle
						id='bg-btn'
						type='file'
						onChange={handleImageInputChange}
					/>
					<BgBtnCover>
						{selectedImage ? (
							<UploadImage src={selectedImage} />
						) : (
							<Incorrect>이미지를 등록해주세요</Incorrect>
						)}
					</BgBtnCover>
				</Upload>
				<InputWrap>
					<InputList>
						<LabelStyle htmlFor='product-name'>상품명</LabelStyle>
						<InputStyle
							id='product-name'
							type='text'
							placeholder='2 ~ 15자 이내여야 합니다.'
							value={productName}
							onChange={handleProductNameChange}
						/>
						{productNameError && <Incorrect>{productNameError}</Incorrect>}
					</InputList>
					<InputList>
						<LabelStyle htmlFor='product-price'>가격</LabelStyle>
						<InputStyle
							id='product-price'
							type='text'
							value={productPrice}
							placeholder='숫자만 입력 가능합니다.'
							onChange={handlePriceChange}
						/>
					</InputList>
					<InputList>
						<LabelStyle htmlFor='sales-link'>판매 링크</LabelStyle>
						<InputStyle
							id='sales-link'
							type='url'
							placeholder='URL을 입력해 주세요.'
							value={salesLink}
							onChange={handleSalesLinkChange}
						/>
						{salesLinkError && <Incorrect>{salesLinkError}</Incorrect>}
					</InputList>
				</InputWrap>
			</ProductContainer>
		</>
	);
}<|MERGE_RESOLUTION|>--- conflicted
+++ resolved
@@ -127,13 +127,9 @@
 			});
 			setShowToast(true);
 			setTimeout(() => {
-<<<<<<< HEAD
-				navigate('/myProfile');
-			}, 1000);
-=======
 				navigate('../../profile/myProfile');
 			}, 3000);
->>>>>>> e736d545
+
 		} catch (error) {
 			console.error(error.response);
 		}
