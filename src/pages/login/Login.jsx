--- conflicted
+++ resolved
@@ -7,12 +7,12 @@
 import { Wrapper, ButtonWrapper } from './login.style';
 import { useNavigate } from 'react-router-dom';
 import React, { useEffect } from 'react';
-<<<<<<< HEAD
 import { useState } from 'react';
 import Splash from '../splash/Splash';
 
 export default function Login() {
 	const navigate = useNavigate();
+	const modal = useRef(null);
 	const [isLoading, setIsLoading] = useState(true);
 
 	useEffect(() => {
@@ -21,61 +21,11 @@
 		}, 2800);
 
 		const token = localStorage.getItem('token');
-=======
-import { useRef } from 'react';
 
-import LogoImg from '../../assets/image/travelchar_crop.png';
-import HeartImg from '../../assets/image/heart-button.png';
-
-export default function Login() {
-	const navigate = useNavigate();
-	const modal = useRef(null);
-
-	const token = localStorage.getItem('token');
->>>>>>> 954f45c6
-
-	useEffect(() => {
 		if (token) {
 			navigate('/Homefeed');
 		}
-<<<<<<< HEAD
 	}, [isLoading]);
-	return (
-		<>
-			{isLoading === true ? (
-				<Splash />
-			) : (
-				<Background>
-					<Wrapper>
-						<LogoContainer />
-						<ButtonWrapper>
-							<SocialLoginButton borderColor={'#F2C94C'} socialImage={'kakao'}>
-								카카오톡 계정으로 로그인
-							</SocialLoginButton>
-							<SocialLoginButton borderColor={'#767676'} socialImage={'google'}>
-								구글 계정으로 로그인
-							</SocialLoginButton>
-							<SocialLoginButton
-								borderColor={'#2D9CDB'}
-								socialImage={'facebook'}
-							>
-								페이스북 계정으로 로그인
-							</SocialLoginButton>
-							<FlexWrapper>
-								<LoginJoin to='/loginemail'>이메일로 로그인</LoginJoin>|
-								<LoginJoin to='/signup'>회원가입</LoginJoin>
-							</FlexWrapper>
-						</ButtonWrapper>
-					</Wrapper>
-				</Background>
-			)}
-=======
-		// else {
-		// 	setTimeout(function () {
-		// 		modal.current.classList.add('modal-open');
-		// 	}, 5000);
-		// }
-	}, []);
 
 	const handleModal = (e) => {
 		if (e.target.id === 'wrap' || e.target.id === 'logo') {
@@ -90,43 +40,45 @@
 	const handleAlert = (e) => {
 		alert('해당 기능은 구현중에 있습니다!\n로그인 및 회원가입을 해주세요!');
 	};
-
 	return (
 		<>
-			<Wrapper id='wrap' onClick={handleModal}>
-				<LogoWrapper>
-					<Heart src={HeartImg} />
-					<Logo id='logo' src={LogoImg} />
-				</LogoWrapper>
-				<ButtonWrapper ref={modal}>
-					<SocialLoginButton
-						borderColor={'#F2C94C'}
-						socialImage={'kakao'}
-						onClick={handleAlert}
-					>
-						카카오톡 계정으로 로그인
-					</SocialLoginButton>
-					<SocialLoginButton
-						borderColor={'#767676'}
-						socialImage={'google'}
-						onClick={handleAlert}
-					>
-						구글 계정으로 로그인
-					</SocialLoginButton>
-					<SocialLoginButton
-						borderColor={'#2D9CDB'}
-						socialImage={'facebook'}
-						onClick={handleAlert}
-					>
-						페이스북 계정으로 로그인
-					</SocialLoginButton>
-					<FlexWrapper>
-						<LoginJoin to='/loginemail'>이메일로 로그인</LoginJoin>|
-						<LoginJoin to='/signup'>회원가입</LoginJoin>
-					</FlexWrapper>
-				</ButtonWrapper>
-			</Wrapper>
->>>>>>> 954f45c6
+			{isLoading === true ? (
+				<Splash />
+			) : (
+				<Wrapper id='wrap' onClick={handleModal}>
+					<LogoWrapper>
+						<Heart src={HeartImg} />
+						<Logo id='logo' src={LogoImg} />
+					</LogoWrapper>
+					<ButtonWrapper ref={modal}>
+						<SocialLoginButton
+							borderColor={'#F2C94C'}
+							socialImage={'kakao'}
+							onClick={handleAlert}
+						>
+							카카오톡 계정으로 로그인
+						</SocialLoginButton>
+						<SocialLoginButton
+							borderColor={'#767676'}
+							socialImage={'google'}
+							onClick={handleAlert}
+						>
+							구글 계정으로 로그인
+						</SocialLoginButton>
+						<SocialLoginButton
+							borderColor={'#2D9CDB'}
+							socialImage={'facebook'}
+							onClick={handleAlert}
+						>
+							페이스북 계정으로 로그인
+						</SocialLoginButton>
+						<FlexWrapper>
+							<LoginJoin to='/loginemail'>이메일로 로그인</LoginJoin>|
+							<LoginJoin to='/signup'>회원가입</LoginJoin>
+						</FlexWrapper>
+					</ButtonWrapper>
+				</Wrapper>
+			)}
 		</>
 	);
 }